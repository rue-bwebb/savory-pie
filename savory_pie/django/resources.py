--- conflicted
+++ resolved
@@ -42,15 +42,9 @@
     def supports_paging(self):
         return self.page_size is not None
 
-<<<<<<< HEAD
-    def filter_queryset(self, queryset, GET):
-        # TODO: Revisit filtering
-        return queryset
-=======
     def filter_queryset(self, ctx, params, queryset):
         for filter in self.filters:
             queryset = filter.filter(ctx, params, queryset)
->>>>>>> 1a5cf0ef
 
         # The extra filter call exists to keep a test passing
         return queryset.filter()
@@ -142,13 +136,8 @@
         return resource
 
     def get_child_resource(self, ctx, path_fragment):
-<<<<<<< HEAD
-        if path_fragment == 'schema' and getattr(self, 'schema_class', None):
-            return self.schema_class(self.resource_class)
-=======
         if path_fragment == 'schema':
             return SchemaResource(self.resource_class)
->>>>>>> 1a5cf0ef
 
         # No need to filter or slice here, does not make sense as part of get_child_resource
         queryset = self.prepare_queryset(ctx, self.queryset)
@@ -300,24 +289,16 @@
         self.model.delete()
 
 
-<<<<<<< HEAD
-class SchemaResource(QuerySetResource):
-=======
 class SchemaResource(Resource):
->>>>>>> 1a5cf0ef
     def __init__(self, model_resource):
         self.model = model_resource.model_class
         self.fields = model_resource.fields
 
-<<<<<<< HEAD
-    def get(self, ctx, **kwargs):
-=======
     @property
     def allowed_methods(self):
         return ['GET']
 
     def get(self, ctx, params=None, **kwargs):
->>>>>>> 1a5cf0ef
         schema = {
             'allowedDetailHttpMethods': [m.lower() for m in self.allowed_methods],
             'allowedListHttpMethods': [m.lower() for m in self.allowed_methods],
@@ -325,18 +306,10 @@
             'defaultLimit': getattr(self, 'defaultLimit', 0),
             'filtering': getattr(self, 'filtering', {}),
             'ordering': getattr(self, 'ordering', []),
-<<<<<<< HEAD
-            'fields': {}
-        }
-        for resource_field in self.fields:
-            resource_field.init(self.model)
-            schema['fields'][resource_field.display_name] = resource_field.schema()
-=======
             'resourceUri': ctx.build_resource_uri(self),
             'fields': {}
         }
         for resource_field in self.fields:
             field_name = ctx.formatter.default_published_property(resource_field.name)
             schema['fields'][field_name] = resource_field.schema(ctx, model=self.model)
->>>>>>> 1a5cf0ef
         return schema