import urllib

import django.core.exceptions

from savory_pie.resources import Resource
from savory_pie.django.fields import DjangoField
from savory_pie.django.utils import Related
from savory_pie.resources import EmptyParams
from savory_pie.django.filters import StandardFilter
<<<<<<< HEAD

=======
>>>>>>> abaa2542


class QuerySetResource(Resource):
    """
    Resource abstract around Django QuerySets.

    Parameters:

        ``resource_class``
            type of Resource to create for a given Model in the queryset

    Typical usage...

    .. code::

        class FooResource(ModelResource):
            parent_resource_path = 'foos'
            model_class = Foo

        class FooQuerySetResource(QuerySetResource):
            resource_path = 'foos'
            resource_class = FooResource
    """
    #: optional - if set specifies the page size for data returned during a GET
    #: - defaults to None (no paging)
    page_size = None
    filters = []

    def __init__(self, queryset=None):
        self.queryset = queryset or self.resource_class.model_class.objects.all()

    @property
    def supports_paging(self):
        return self.page_size is not None

    def filter_queryset(self, ctx, params, queryset):
        for filter in self.filters:
            queryset = filter.filter(ctx, params, queryset)
<<<<<<< HEAD

        # The extra filter call exists to keep a test passing
        return queryset.filter()

=======

        # The extra filter call exists to keep a test passing
        return queryset.filter()

>>>>>>> abaa2542
    def slice_queryset(self, ctx, params, queryset):
        if self.supports_paging:
            page = params.get_as('page', int, 0)
            offset = page * self.page_size
            return queryset[offset: offset + self.page_size]
        else:
            return queryset

    def build_page_uri(self, ctx, page):
        return ctx.build_resource_uri(self) + '?' + urllib.urlencode({'page': page})

    def to_resource(self, model):
        """
        Constructs a new instance of resource_class around the provided model.
        """
        resource = self.resource_class(model)

        # Normally, traversal would take care of filling in the resource_path
        # for a child resource, but this is called to create sub-resources that are
        # embedded into a larger GET.  To make sure, the resourceUri can be
        # computed for those resources, we need to make sure they have a resource_path.
        if resource.resource_path is None and self.resource_path is not None:
            resource.resource_path = self.resource_path + '/' + str(resource.key)

        return resource

    @classmethod
    def prepare(cls, ctx, related):
        cls.resource_class.prepare(ctx, related)

    def prepare_queryset(self, ctx, queryset):
        related = Related()
        self.prepare(ctx, related)
        return related.prepare(queryset)

    def get(self, ctx, params):
        complete_queryset = self.queryset.all()
<<<<<<< HEAD

        filtered_queryset = self.filter_queryset(ctx, params, complete_queryset)
        sliced_queryset = self.slice_queryset(ctx, params, filtered_queryset)

=======

        filtered_queryset = self.filter_queryset(ctx, params, complete_queryset)
        sliced_queryset = self.slice_queryset(ctx, params, filtered_queryset)

>>>>>>> abaa2542
        # prepare must be last for optimization to be respected by Django.
        final_queryset = self.prepare_queryset(ctx, sliced_queryset)

        objects = []
        for model in final_queryset:
            objects.append(self.to_resource(model).get(ctx, EmptyParams()))

        meta = dict()
        if self.supports_paging:
            # When paging the sliced_queryset will not contain all the objects,
            # so the count of the accumulated objects is insufficient.  In that case,
            # need to make a call to queryset.count.
            count = filtered_queryset.count()

            page = params.get_as('page', int, 0)
            if page > 0:
                meta['prev'] = self.build_page_uri(ctx, page - 1)

            meta['count'] = count

            if ( page + 1 ) * self.page_size < count:
                meta['next'] = self.build_page_uri(ctx, page + 1)
        else:
            # When paging is disabled the sliced_queryset is the complete queryset,
            # so the accumulated objects contains all the objects.  In this case, just
            # do a len on the accumulated objects to avoid the extra COUNT(*) query.
            meta['count'] = len(objects)

        return {
            'meta': meta,
            'objects': objects
        }

    def post(self, ctx, source_dict):
        resource = self.resource_class.create_resource()
        resource.put(ctx, source_dict)

        # If the newly created child_resource is not absolutely addressable on
        # its own, then fill in the address (assuming the QuerySetResource
        # is addressable itself.)
        if resource.resource_path is None and self.resource_path is not None:
            resource.resource_path = self.resource_path + '/' + str(resource.key)

        return resource

    def get_child_resource(self, ctx, path_fragment):
        if path_fragment == 'schema':
            return SchemaResource(self.resource_class)

        # No need to filter or slice here, does not make sense as part of get_child_resource
        queryset = self.prepare_queryset(ctx, self.queryset)
        try:
            model = self.resource_class.get_from_queryset(queryset, path_fragment)
            return self.to_resource(model)
        except queryset.model.DoesNotExist:
            return None


class ModelResource(Resource):
    """
    Resource abstract around ModelResource.

    Typical usage...

    .. code::

        class FooResource(ModelResource):
            parent_resource_path = 'foos'
            model_class = Foo

        class FooQuerySetResource(QuerySetResource):
            resource_path = 'foos'
            resource_class = FooResource
    """
    # model_class

    #: path of parent resource - used to compute resource_path
    parent_resource_path = None

    #: tuple of (name, type) of the key property used in the resource_path
    published_key = ('pk', int)

    #: A list of Field-s that are used to determine what properties are placed
    #: into and read from dict-s being handled by get, post, and put
    fields = []

    _resource_path = None

    @classmethod
    def get_from_queryset(cls, queryset, path_fragment):
        """
        Called by containing QuerySetResource to filter the QuerySet down
        to a single item -- represented by this ModelResource
        """
        attr, type_ = cls.published_key

        kwargs = dict()
        kwargs[attr] = type_(path_fragment)
        return queryset.get(**kwargs)

    @classmethod
    def create_resource(cls):
        """
        Creates a new ModelResource around a new model_class instance
        """
        return cls(cls.model_class())

    @classmethod
    def prepare(cls, ctx, related):
        """
        Called by QuerySetResource to add necessary select_related-s
        calls to the QuerySet.
        """
        for field in cls.fields:
            try:
                prepare = field.prepare
            except AttributeError:
                pass
            else:
                prepare(ctx, related)
        return related

    @classmethod
    def get_by_source_dict(cls, ctx, source_dict):
        filters = {}
        for field in cls.fields:
            try:
                filter_by_item = field.filter_by_item
            except AttributeError:
                pass
            else:
                filter_by_item(ctx, filters, source_dict)

        try:
            model = cls.model_class.objects.filter(**filters).get()
        except django.core.exceptions.ObjectDoesNotExist:
            return None
        else:
            return cls(model)

    def __init__(self, model):
        self.model = model

    @property
    def key(self):
        """
        Provides the value of the published_key of this ModelResource.
        May fail if the ModelResource was constructed around an uncommitted Model.
        """
        attr, type_ = self.published_key
        return str(getattr(self.model, attr))

    @property
    def resource_path(self):
        if self._resource_path is not None:
            return self._resource_path
        elif self.parent_resource_path is not None:
            return self.parent_resource_path + '/' + str(self.key)
        else:
            return None

    @resource_path.setter
    def resource_path(self, resource_path):
        # TODO: Sanity checks that path is bound properly
        self._resource_path = resource_path

    def get(self, ctx, params):
        target_dict = dict()

        for field in self.fields:
            field.handle_outgoing(ctx, self.model, target_dict)

        if self.resource_path is not None:
            target_dict['resourceUri'] = ctx.build_resource_uri(self)

        return target_dict

    def put(self, ctx, source_dict):
        for field in self.fields:
            field.handle_incoming(ctx, source_dict, self.model)

        self.model.save()

    def delete(self, ctx):
        self.model.delete()


class SchemaResource(Resource):
    def __init__(self, model_resource):
        self.model = model_resource.model_class
        self.fields = model_resource.fields
        self.default_format = getattr(model_resource, 'default_format', 'application/json')
        self.default_limit = getattr(model_resource, 'default_limit', 0)
        self.filtering = getattr(model_resource, 'filtering', {})
        self.ordering = getattr(model_resource, 'ordering', [])

    @property
    def allowed_methods(self):
        return ['GET']

    def get(self, ctx, **kwargs):
        schema = {
            'allowedDetailHttpMethods': [m.lower() for m in self.allowed_methods],
            'allowedListHttpMethods': [m.lower() for m in self.allowed_methods],
            'defaultFormat': self.default_format,
            'defaultLimit': self.default_limit,
            'filtering': self.filtering,
            'ordering': self.ordering,
            'resourceUri': ctx.build_resource_uri(self),
            'fields': {}
        }
        for resource_field in self.fields:
            field_name = ctx.formatter.default_published_property(resource_field.name)
            schema['fields'][field_name] = resource_field.schema(ctx, model=self.model)
        return schema<|MERGE_RESOLUTION|>--- conflicted
+++ resolved
@@ -7,10 +7,6 @@
 from savory_pie.django.utils import Related
 from savory_pie.resources import EmptyParams
 from savory_pie.django.filters import StandardFilter
-<<<<<<< HEAD
-
-=======
->>>>>>> abaa2542
 
 
 class QuerySetResource(Resource):
@@ -49,17 +45,10 @@
     def filter_queryset(self, ctx, params, queryset):
         for filter in self.filters:
             queryset = filter.filter(ctx, params, queryset)
-<<<<<<< HEAD
 
         # The extra filter call exists to keep a test passing
         return queryset.filter()
 
-=======
-
-        # The extra filter call exists to keep a test passing
-        return queryset.filter()
-
->>>>>>> abaa2542
     def slice_queryset(self, ctx, params, queryset):
         if self.supports_paging:
             page = params.get_as('page', int, 0)
@@ -97,17 +86,10 @@
 
     def get(self, ctx, params):
         complete_queryset = self.queryset.all()
-<<<<<<< HEAD
 
         filtered_queryset = self.filter_queryset(ctx, params, complete_queryset)
         sliced_queryset = self.slice_queryset(ctx, params, filtered_queryset)
 
-=======
-
-        filtered_queryset = self.filter_queryset(ctx, params, complete_queryset)
-        sliced_queryset = self.slice_queryset(ctx, params, filtered_queryset)
-
->>>>>>> abaa2542
         # prepare must be last for optimization to be respected by Django.
         final_queryset = self.prepare_queryset(ctx, sliced_queryset)
 
