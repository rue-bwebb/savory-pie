import django.core.exceptions
from django.utils.functional import Promise
<<<<<<< HEAD
from django.db.models.fields import FieldDoesNotExist
=======

>>>>>>> 1a5cf0ef
from savory_pie import fields as base_fields


class DjangoField(base_fields.Field):
<<<<<<< HEAD
    def init(self, model, pre_save=True):
        field_name = (model._meta.pk.name if self.name == 'pk' else self.name)
        self._field = None
        self._pre_save = pre_save
=======
    def schema(self, ctx, **kwargs):
        model = kwargs['model']
        field_name = (model._meta.pk.name if self.name == 'pk' else self.name)
        self._field = None
>>>>>>> 1a5cf0ef
        try:
            self._field = model._meta.get_field(field_name)
        except:
            # probably only for m2m fields
<<<<<<< HEAD
            try:
                self._field = model._meta.get_field_by_name(field_name)[0].field
            except FieldDoesNotExist:
                self._field = None

    def schema(self, **kwargs):
=======
            self._field = model._meta.get_field_by_name(field_name)[0].field

>>>>>>> 1a5cf0ef
        schema = super(DjangoField, self).schema(**kwargs)

        if self._field:
            _schema = {
                'blank': self._field.blank,
<<<<<<< HEAD
                'default': self._field.get_default(),
=======
                'default': ctx.formatter.to_api_value(type(self._field.get_default()), self._field.get_default()),
>>>>>>> 1a5cf0ef
                'helpText': self._field.help_text,
                'nullable': self._field.null,
                'readonly': not self._field.editable,
                'unique': self._field.unique
            }
            if self._field.choices:
                _schema['choices'] = self._field.choices
            if isinstance(_schema['helpText'], Promise):
                _schema['helpText'] = unicode(_schema['helpText'])
        else:
            _schema = {}

        return dict(schema.items() + _schema.items())


<<<<<<< HEAD
    @property
    def pre_save(self):
        '''
        A property to determine if this field's value can be set first, then calling save afterwards.
        This is particularly useful for a many-to-many relationship, where the related field needs to
        be saved first, before setting the value on this field.
        '''
        return self._pre_save


=======
>>>>>>> 1a5cf0ef
class AttributeField(base_fields.AttributeField, DjangoField):
    """
    Django extension of the basic AttributeField that adds support for optimized select_related
    or prefetch_related calls.

    Parameters:
            :class:`savory_pie.fields.AttributeField`

            ``use_prefetch``
                optional -- tells the attribute field to use
                prefetch_related rather than a select_related.  Defaults to false.

                There are two reasons you might need to do this...

                - select_related will not work when the foreign key allows null.
                - select_related will not work when the foreign key is a GenericForeignKey.

                See https://docs.djangoproject.com/en/dev/ref/models/querysets/

                This parameter is meaningless for top-level attributes.
    """
    def __init__(self, *args, **kwargs):
        self._pre_save = True
        self._use_prefetch = kwargs.pop('use_prefetch', False)
        super(AttributeField, self).__init__(*args, **kwargs)

    def prepare(self, ctx, related):
        related_attr = '__'.join(self._attrs[:-1])
        if related_attr:
            if self._use_prefetch:
                related.prefetch(related_attr)
            else:
                related.select(related_attr)

    def filter_by_item(self, ctx, filter_args, source_dict):
        filter_args[self._full_attribute] = source_dict[self._compute_property(ctx)]


class URIResourceField(base_fields.URIResourceField, DjangoField):
    """
    Django extension of the basic URIResourceField that adds support for optimized
    select_related or prefetch_related calls.

    Parameters:
            :class:`savory_pie.fields.URIResourceField`

            ``use_prefetch``
                optional -- tells the attribute field to use
                prefetch_related rather than a select_related.  Defaults to false.

                There are two reasons you might need to do this...

                - select_related will not work when the foreign key allows null.
                - select_related will not work when the foreign key is a GenericForeignKey.

                See https://docs.djangoproject.com/en/dev/ref/models/querysets/

                This parameter is meaningless for top-level attributes.
    """
    def __init__(self, *args, **kwargs):
        self._use_prefetch = kwargs.pop('use_prefetch', False)
        self._pre_save = True
        super(URIResourceField, self).__init__(*args, **kwargs)


    def prepare(self, ctx, related):
        if self._use_prefetch:
            related.sub_prefetch(self._attribute)
        else:
            related.sub_select(self._attribute)


class SubModelResourceField(base_fields.SubObjectResourceField, DjangoField):
    """
    Django extension of the basic SubObjectResourceField that adds support for
    optimized select_related or prefetch_related calls.

        Parameters:
            :class:`savory_pie.fields.SubModelResourceField`

            ``use_prefetch``
                optional -- tells the sub-model resource field to use
                prefetch_related rather than a select_related.  Defaults to false.

                There are two reasons you might need to do this...

                - select_related will not work when the foreign key allows null.
                - select_related will not work when the foreign key is a GenericForeignKey.

                See https://docs.djangoproject.com/en/dev/ref/models/querysets/
    """
    def __init__(self, *args, **kwargs):
        self._use_prefetch = kwargs.pop('use_prefetch', False)
<<<<<<< HEAD
        self._pre_save = True
=======
>>>>>>> 1a5cf0ef
        super(SubModelResourceField, self).__init__(*args, **kwargs)

    def prepare(self, ctx, related):
        if self._use_prefetch:
            related.prefetch(self._attribute)
            self._resource_class.prepare(ctx, related.sub_prefetch(self._attribute))
        else:
            related.select(self._attribute)
            self._resource_class.prepare(ctx, related.sub_select(self._attribute))

    def schema(self, ctx, **kwargs):
        kwargs = dict(kwargs.items() + {'schema': {'type': 'related', 'relatedType': 'to_one'}}.items())
        return super(SubModelResourceField, self).schema(ctx, **kwargs)

    def get_subresource(self, ctx, source_dict, target_obj):
        sub_source_dict = source_dict[self._compute_property(ctx)]
        try:
            # Look at non-null FK
            sub_resource = super(SubModelResourceField, self).get_subresource(
                ctx,
                source_dict,
                target_obj
            )
        except django.core.exceptions.ObjectDoesNotExist:
            # Search by the source dict
            sub_resource = self._resource_class.get_by_source_dict(ctx, sub_source_dict)

        # Make sure the new model is attached
        if hasattr(sub_resource, 'model'):
            setattr(target_obj, self._attribute, sub_resource.model)
        return sub_resource

    def get_submodel(self, ctx, source_object):
        try:
            sub_model = super(SubModelResourceField, self).get_submodel(
                ctx,
                source_object
            )
        except django.core.exceptions.ObjectDoesNotExist:
            sub_model = None

        return sub_model

<<<<<<< HEAD
    def schema(self, **kwargs):
        return super(SubModelResourceField, self).schema(schema={'type': 'related', 'relatedType': 'to_one'})


=======
>>>>>>> 1a5cf0ef
class RelatedManagerField(base_fields.IterableField, DjangoField):
    """
    Django extension of the basic IterableField that adds support for
    optimized select_related or prefetch_related calls.

        Parameters:
            :class:`savory_pie.fields.IterableField`
    """

    def get_iterable(self, value):
        return value.all()

    def prepare(self, ctx, related):
        related.prefetch(self._attribute)
        self._resource_class.prepare(ctx, related.sub_prefetch(self._attribute))

<<<<<<< HEAD
    def schema(self, **kwargs):
        return super(RelatedManagerField, self).schema(schema={'type': 'related', 'relatedType': 'to_many'})

    @property
    def pre_save(self):
        # if this field is a many-to-many, we need to save it first, so set pre_save to false.
        return not isinstance(self._field, django.db.models.fields.related.ManyToManyField)
=======
    def schema(self, ctx, **kwargs):
        kwargs = dict(kwargs.items() + {'schema': {'type': 'related', 'relatedType': 'to_many'}}.items())
        return super(RelatedManagerField, self).schema(ctx, **kwargs)
>>>>>>> 1a5cf0ef
<|MERGE_RESOLUTION|>--- conflicted
+++ resolved
@@ -1,50 +1,29 @@
 import django.core.exceptions
 from django.utils.functional import Promise
-<<<<<<< HEAD
 from django.db.models.fields import FieldDoesNotExist
-=======
-
->>>>>>> 1a5cf0ef
 from savory_pie import fields as base_fields
 
 
 class DjangoField(base_fields.Field):
-<<<<<<< HEAD
-    def init(self, model, pre_save=True):
-        field_name = (model._meta.pk.name if self.name == 'pk' else self.name)
-        self._field = None
-        self._pre_save = pre_save
-=======
     def schema(self, ctx, **kwargs):
         model = kwargs['model']
         field_name = (model._meta.pk.name if self.name == 'pk' else self.name)
         self._field = None
->>>>>>> 1a5cf0ef
         try:
             self._field = model._meta.get_field(field_name)
         except:
             # probably only for m2m fields
-<<<<<<< HEAD
             try:
                 self._field = model._meta.get_field_by_name(field_name)[0].field
             except FieldDoesNotExist:
                 self._field = None
 
-    def schema(self, **kwargs):
-=======
-            self._field = model._meta.get_field_by_name(field_name)[0].field
-
->>>>>>> 1a5cf0ef
         schema = super(DjangoField, self).schema(**kwargs)
 
         if self._field:
             _schema = {
                 'blank': self._field.blank,
-<<<<<<< HEAD
-                'default': self._field.get_default(),
-=======
                 'default': ctx.formatter.to_api_value(type(self._field.get_default()), self._field.get_default()),
->>>>>>> 1a5cf0ef
                 'helpText': self._field.help_text,
                 'nullable': self._field.null,
                 'readonly': not self._field.editable,
@@ -60,7 +39,6 @@
         return dict(schema.items() + _schema.items())
 
 
-<<<<<<< HEAD
     @property
     def pre_save(self):
         '''
@@ -71,8 +49,6 @@
         return self._pre_save
 
 
-=======
->>>>>>> 1a5cf0ef
 class AttributeField(base_fields.AttributeField, DjangoField):
     """
     Django extension of the basic AttributeField that adds support for optimized select_related
@@ -166,10 +142,7 @@
     """
     def __init__(self, *args, **kwargs):
         self._use_prefetch = kwargs.pop('use_prefetch', False)
-<<<<<<< HEAD
         self._pre_save = True
-=======
->>>>>>> 1a5cf0ef
         super(SubModelResourceField, self).__init__(*args, **kwargs)
 
     def prepare(self, ctx, related):
@@ -213,13 +186,7 @@
 
         return sub_model
 
-<<<<<<< HEAD
-    def schema(self, **kwargs):
-        return super(SubModelResourceField, self).schema(schema={'type': 'related', 'relatedType': 'to_one'})
-
-
-=======
->>>>>>> 1a5cf0ef
+
 class RelatedManagerField(base_fields.IterableField, DjangoField):
     """
     Django extension of the basic IterableField that adds support for
@@ -236,16 +203,12 @@
         related.prefetch(self._attribute)
         self._resource_class.prepare(ctx, related.sub_prefetch(self._attribute))
 
-<<<<<<< HEAD
-    def schema(self, **kwargs):
-        return super(RelatedManagerField, self).schema(schema={'type': 'related', 'relatedType': 'to_many'})
+    def schema(self, ctx, **kwargs):
+        kwargs = dict(kwargs.items() + {'schema': {'type': 'related', 'relatedType': 'to_many'}}.items())
+        return super(RelatedManagerField, self).schema(ctx, **kwargs)
 
     @property
     def pre_save(self):
         # if this field is a many-to-many, we need to save it first, so set pre_save to false.
         return not isinstance(self._field, django.db.models.fields.related.ManyToManyField)
-=======
-    def schema(self, ctx, **kwargs):
-        kwargs = dict(kwargs.items() + {'schema': {'type': 'related', 'relatedType': 'to_many'}}.items())
-        return super(RelatedManagerField, self).schema(ctx, **kwargs)
->>>>>>> 1a5cf0ef
+
