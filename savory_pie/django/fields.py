<<<<<<< HEAD
import django.core.exceptions
=======
from django.utils.functional import Promise
>>>>>>> 0f95b49f

from savory_pie import fields as base_fields


class DjangoField(base_fields.Field):
    def init(self, model):
        field_name = (model._meta.pk.name if self.name == 'pk' else self.name)
        self._field = None
        try:
            self._field = model._meta.get_field(field_name)
        except:
            # probably only for m2m fields
            self._field = model._meta.get_field_by_name(field_name)[0].field

    def schema(self, **kwargs):
        schema = super(DjangoField, self).schema(**kwargs)

        if self._field:
            _schema = {
                'blank': self._field.blank,
                'default': self._field.get_default(),
                'helpText': self._field.help_text,
                'nullable': self._field.null,
                'readonly': not self._field.editable,
                'unique': self._field.unique
            }
            if self._field.choices:
                _schema['choices'] = self._field.choices
            if isinstance(_schema['helpText'], Promise):
                _schema['helpText'] = unicode(_schema['helpText'])
        else:
            _schema = {}

        return dict(schema.items() + _schema.items())


class AttributeField(base_fields.AttributeField, DjangoField):
    """
    Django extension of the basic AttributeField that adds support for optimized select_related
    or prefetch_related calls.

    Parameters:
            :class:`savory_pie.fields.AttributeField`

            ``use_prefetch``
                optional -- tells the attribute field to use
                prefetch_related rather than a select_related.  Defaults to false.

                There are two reasons you might need to do this...

                - select_related will not work when the foreign key allows null.
                - select_related will not work when the foreign key is a GenericForeignKey.

                See https://docs.djangoproject.com/en/dev/ref/models/querysets/

                This parameter is meaningless for top-level attributes.
    """
    def __init__(self, *args, **kwargs):
        self._use_prefetch = kwargs.pop('use_prefetch', False)
        super(AttributeField, self).__init__(*args, **kwargs)

    def prepare(self, ctx, related):
        related_attr = '__'.join(self._attrs[:-1])
        if related_attr:
            if self._use_prefetch:
                related.prefetch(related_attr)
            else:
                related.select(related_attr)

    def filter_by_item(self, ctx, filter_args, source_dict):
        filter_args[self._full_attribute] = source_dict[self._compute_property(ctx)]


class URIResourceField(base_fields.URIResourceField, DjangoField):
    """
    Django extension of the basic URIResourceField that adds support for optimized
    select_related or prefetch_related calls.

    Parameters:
            :class:`savory_pie.fields.URIResourceField`

            ``use_prefetch``
                optional -- tells the attribute field to use
                prefetch_related rather than a select_related.  Defaults to false.

                There are two reasons you might need to do this...

                - select_related will not work when the foreign key allows null.
                - select_related will not work when the foreign key is a GenericForeignKey.

                See https://docs.djangoproject.com/en/dev/ref/models/querysets/

                This parameter is meaningless for top-level attributes.
    """
    def __init__(self, *args, **kwargs):
        self._use_prefetch = kwargs.pop('use_prefetch', False)

        super(URIResourceField, self).__init__(*args, **kwargs)


    def prepare(self, ctx, related):
        if self._use_prefetch:
            related.sub_prefetch(self._attribute)
        else:
            related.sub_select(self._attribute)


class SubModelResourceField(base_fields.SubObjectResourceField, DjangoField):
    """
    Django extension of the basic SubObjectResourceField that adds support for
    optimized select_related or prefetch_related calls.

        Parameters:
            :class:`savory_pie.fields.SubModelResourceField`

            ``use_prefetch``
                optional -- tells the sub-model resource field to use
                prefetch_related rather than a select_related.  Defaults to false.

                There are two reasons you might need to do this...

                - select_related will not work when the foreign key allows null.
                - select_related will not work when the foreign key is a GenericForeignKey.

                See https://docs.djangoproject.com/en/dev/ref/models/querysets/
    """
    def __init__(self, *args, **kwargs):
        self._use_prefetch = kwargs.pop('use_prefetch', False)
        super(SubModelResourceField, self).__init__(*args, **kwargs)

    def prepare(self, ctx, related):
        if self._use_prefetch:
            related.prefetch(self._attribute)
            self._resource_class.prepare(ctx, related.sub_prefetch(self._attribute))
        else:
            related.select(self._attribute)
            self._resource_class.prepare(ctx, related.sub_select(self._attribute))

<<<<<<< HEAD
    def get_subresource(self, ctx, source_dict, target_obj):
        sub_source_dict = source_dict[self._compute_property(ctx)]
        try:
            # Look at non-null FK
            sub_resource = super(SubModelResourceField, self).get_subresource(
                ctx,
                source_dict,
                target_obj
            )
        except django.core.exceptions.ObjectDoesNotExist:
            # Search by the source dict
            sub_resource = self._resource_class.get_by_source_dict(ctx, sub_source_dict)

        # Make sure the new model is attached
        if hasattr(sub_resource, 'model'):
            setattr(target_obj, self._attribute, sub_resource.model)
        return sub_resource

    def get_submodel(self, ctx, source_object):
        try:
            sub_model = super(SubModelResourceField, self).get_submodel(
                ctx,
                source_object
            )
        except django.core.exceptions.ObjectDoesNotExist:
            sub_model = None

        return sub_model

=======
    def schema(self, **kwargs):
        return super(SubModelResourceField, self).schema(schema={'type': 'related', 'relatedType': 'to_one'})
>>>>>>> 0f95b49f


class RelatedManagerField(base_fields.IterableField, DjangoField):
    """
    Django extension of the basic IterableField that adds support for
    optimized select_related or prefetch_related calls.

        Parameters:
            :class:`savory_pie.fields.IterableField`
    """

    def get_iterable(self, value):
        return value.all()

    def prepare(self, ctx, related):
        related.prefetch(self._attribute)
        self._resource_class.prepare(ctx, related.sub_prefetch(self._attribute))

    def schema(self, **kwargs):
        return super(RelatedManagerField, self).schema(schema={'type': 'related', 'relatedType': 'to_many'})<|MERGE_RESOLUTION|>--- conflicted
+++ resolved
@@ -1,8 +1,5 @@
-<<<<<<< HEAD
 import django.core.exceptions
-=======
 from django.utils.functional import Promise
->>>>>>> 0f95b49f
 
 from savory_pie import fields as base_fields
 
@@ -141,7 +138,6 @@
             related.select(self._attribute)
             self._resource_class.prepare(ctx, related.sub_select(self._attribute))
 
-<<<<<<< HEAD
     def get_subresource(self, ctx, source_dict, target_obj):
         sub_source_dict = source_dict[self._compute_property(ctx)]
         try:
@@ -171,10 +167,8 @@
 
         return sub_model
 
-=======
     def schema(self, **kwargs):
         return super(SubModelResourceField, self).schema(schema={'type': 'related', 'relatedType': 'to_one'})
->>>>>>> 0f95b49f
 
 
 class RelatedManagerField(base_fields.IterableField, DjangoField):
