import functools

def read_only_noop(func):
    @functools.wraps(func)
    def inner(self, *args, **kwargs):
        if not self._read_only:
            return func(self, *args, **kwargs)
    return inner

class Field(object):
    def schema(self):
        return {'type': self._type.__name__}

class AttributeField(Field):
    """
    Simple Field that translates an object attribute to/from a dict.

        Parameters:

            ``attribute``
                attribute on the Model can be a multi-level expression - like
                related_entity.attribute

            ``type``
                expecting type of value -- int, bool, etc.

            ``published_property``
                optional -- name exposed in the API

            ``read_only``
                optional -- this api will never try and set this value

        .. code-block:: python

            AttributeField('name', type=str)

        .. code-block:: javascript

            {'name': obj.name}

        .. code-block:: python

            AttributeField('other.age', type=int)

        .. code-block:: javascript

           {'age': obj.other.age}
    """
    def __init__(self,
                 attribute,
                 type,
                 published_property=None,
                 use_prefetch=False,
                 read_only=False):
        self._full_attribute = attribute
        self._type = type
        self._published_property = published_property
        self._read_only = read_only

    def _compute_property(self, ctx):
        if self._published_property is not None:
            return self._published_property
        else:
            return ctx.formatter.default_published_property(self._bare_attribute)

    @property
    def _bare_attribute(self):
        return self._full_attribute.split('.')[-1]

    @property
    def _attrs(self):
        return self._full_attribute.split('.')

    def _get_object(self, root_obj):
        obj = root_obj
        for attr in self._attrs[:-1]:
            obj = getattr(obj, attr)
            if obj is None:
                return None
        return obj

    def _get(self, obj):
        obj = self._get_object(obj)
        if obj is None:
            return None
        else:
            return getattr(obj, self._bare_attribute)

    def _set(self, obj, value):
        obj = self._get_object(obj)
        # TODO: handle None
        return setattr(obj, self._bare_attribute, value)

    @read_only_noop
    def handle_incoming(self, ctx, source_dict, target_obj):
        self._set(
            target_obj,
            self.to_python_value(ctx, source_dict[self._compute_property(ctx)])
        )

    def handle_outgoing(self, ctx, source_obj, target_dict):
        target_dict[self._compute_property(ctx)] = self.to_api_value(
            ctx,
            self._get(source_obj)
        )

    def to_python_value(self, ctx, api_value):
        return ctx.formatter.to_python_value(self._type, api_value)

    def to_api_value(self, ctx, python_value):
        return ctx.formatter.to_api_value(self._type, python_value)


class URIResourceField(Field):
    """
    Field that exposes just the URI of related entity


    Parameters:

        ``attribute``
            name of the relationship between the parent object and the related
            object may only be single level

        ``resource_class``
            a ModelResource -- used to represent the related object needs to be
            fully addressable

        ``published_property``
            optional -- name exposed in the API

        ``read_only``
            optional -- this api will never try and set this value

        .. code-block:: python

            URIResourceField('other', OtherResource)

        .. code-block:: javascript

            {'other': '/api/other/{pk}'}
    """




    def __init__(self,
                 attribute,
                 resource_class,
                 published_property=None,
                 read_only=False):
        self._attribute = attribute
        self._resource_class = resource_class
        self._published_property = published_property
        self._read_only = read_only

    def _compute_property(self, ctx):
        if self._published_property is not None:
            return self._published_property
        else:
            return ctx.formatter.default_published_property(self._attribute)

    @read_only_noop
    def handle_incoming(self, ctx, source_dict, target_obj):
        uri = source_dict[self._compute_property(ctx)]

        resource = ctx.resolve_resource_uri(uri)
        if resource is None:
            raise ValueError, 'invalid URI: ' + uri

        setattr(target_obj, self._attribute, resource.model)

    def handle_outgoing(self, ctx, source_obj, target_dict):
        sub_model = getattr(source_obj, self._attribute)
        resource = self._resource_class(sub_model)

        target_dict[self._compute_property(ctx)] = ctx.build_resource_uri(resource)


<<<<<<< HEAD

class SubModelResourceField(Field):
=======
class SubObjectResourceField(object):
>>>>>>> c59bd238
    """
    Field that embeds a single related resource into the parent object

    Parameters:

        ``attribute``
            name of the relationship between the parent object and the related
            object may only be single level

        ``resource_class``
            a ModelResource -- used to represent the related object

        ``published_property``
            optional -- name exposed in the API

        ``read_only``
            optional -- this api will never try and set this value

        .. code-block:: python

            SubObjectResourceField('other', OtherResource)

        .. code-block:: javascript

            {'other': {'age': 9}}
    """
    def __init__(self,
                 attribute,
                 resource_class,
                 published_property=None,
                 read_only=False):
        self._attribute = attribute
        self._resource_class = resource_class
        self._published_property = published_property
        self._read_only = read_only

    def _compute_property(self, ctx):
        if self._published_property is not None:
            return self._published_property
        else:
            return ctx.formatter.default_published_property(self._attribute)

    @read_only_noop
    def handle_incoming(self, ctx, source_dict, target_obj):
        sub_model = getattr(target_obj, self._attribute, None)
        if sub_model is None:
            sub_resource = self._resource_class.create_resource()
            # I am not 100% happy with this
            setattr(target_obj, self._attribute, sub_resource.model)
        else:
            sub_resource = self._resource_class(sub_model)

        sub_resource.put(ctx, source_dict[self._compute_property(ctx)])

    def handle_outgoing(self, ctx, source_obj, target_dict):
        sub_model = getattr(source_obj, self._attribute)
        target_dict[self._compute_property(ctx)] = self._resource_class(sub_model).get(ctx)


<<<<<<< HEAD
class RelatedManagerField(Field):
=======
class IterableField(object):
>>>>>>> c59bd238
    """
    Field that embeds a many relationship into the parent object

    Parameters:

        ``attribute``
            name of the relationship between the parent object and the related
            objects may only be single level

        ``resource_class``
            a ModelResource -- used to represent the related objects

        ``published_property``
            optional name exposed through the API

        ``read_only``
            optional -- this api will never try and set this value

        .. code-block:: python

            RelatedManagerField('others', OtherResource)

        .. code-block:: javascript

            {'others': [{'age': 6}, {'age': 1}]}
    """
    def __init__(self,
                 attribute,
                 resource_class,
                 published_property=None,
                 read_only=False):
        self._attribute = attribute
        self._resource_class = resource_class
        self._published_property = published_property
        self._read_only = read_only

    def _compute_property(self, ctx):
        if self._published_property is not None:
            return self._published_property
        else:
            return ctx.formatter.default_published_property(self._attribute)

    def get_iterable(self, value):
        return value

    @read_only_noop
    def handle_incoming(self, ctx, source_dict, target_obj):
        manager = getattr(target_obj, self._attribute)

        db_keys = set()
        db_models = {}
        for model in manager.all():
            resource = self._resource_class(model)
            db_models[resource.key] = model
            db_keys.add(resource.key)

        new_models = []
        request_keys = set()
        request_models = {}
        for model_dict in source_dict[self._compute_property(ctx)]:
            if '_id' in model_dict: # TODO what if you give an id that is not in the db?
                # TODO get key without the extra db lookup
                model = self._resource_class.get_from_queryset(manager.all(), model_dict['_id'])
                model_resource = self._resource_class(model)
                request_models[model_resource.key] = model_resource.model
                request_keys.add(model_resource.key)
                if model_resource.key in db_keys:
                    model_resource.put(ctx, model_dict)
            else:
                model_resource = self._resource_class.create_resource()
                model_resource.put(ctx, model_dict)
                new_models.append(model_resource.model)

        manager.add(*new_models)

        models_to_remove = [db_models[key] for key in db_keys - request_keys]
        # If the FK is not nullable the manager will not have a remove
        if hasattr(manager, 'remove'):
            manager.remove(*models_to_remove)
        else:
            for model in models_to_remove:
                model.delete()

    def handle_outgoing(self, ctx, source_obj, target_dict):
        manager = getattr(source_obj, self._attribute)
        objects = []
        for model in manager.all():
            model_resource = self._resource_class(model)
            model_dict = model_resource.get(ctx)
            # TODO only add _id if there is not a resource_url
            model_dict['_id'] = model_resource.key
            objects.append(model_dict)
        target_dict[self._compute_property(ctx)] = objects<|MERGE_RESOLUTION|>--- conflicted
+++ resolved
@@ -177,12 +177,7 @@
         target_dict[self._compute_property(ctx)] = ctx.build_resource_uri(resource)
 
 
-<<<<<<< HEAD
-
-class SubModelResourceField(Field):
-=======
-class SubObjectResourceField(object):
->>>>>>> c59bd238
+class SubObjectResourceField(Field):
     """
     Field that embeds a single related resource into the parent object
 
@@ -242,11 +237,7 @@
         target_dict[self._compute_property(ctx)] = self._resource_class(sub_model).get(ctx)
 
 
-<<<<<<< HEAD
-class RelatedManagerField(Field):
-=======
-class IterableField(object):
->>>>>>> c59bd238
+class IterableField(Field):
     """
     Field that embeds a many relationship into the parent object
 
